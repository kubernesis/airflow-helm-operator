--- conflicted
+++ resolved
@@ -116,12 +116,8 @@
 
 .PHONY: run
 run: manifests generate fmt vet ## Run against the configured Kubernetes cluster in ~/.kube/config
-<<<<<<< HEAD
 	go run main.go
-#	$(HELM_OPERATOR) run
-=======
-	go run ./main.go
->>>>>>> fa67168b
+
 	
 .PHONY: docker-build
 docker-build: test ## Build docker image with the manager.
