--- conflicted
+++ resolved
@@ -18,10 +18,7 @@
 
 import (
 	"context"
-<<<<<<< HEAD
 	"crypto/rand"
-=======
->>>>>>> fa67168b
 	"flag"
 	"os"
 	"runtime"
@@ -31,18 +28,11 @@
 	"github.com/operator-framework/helm-operator-plugins/pkg/annotation"
 	"github.com/operator-framework/helm-operator-plugins/pkg/reconciler"
 	"github.com/operator-framework/helm-operator-plugins/pkg/watches"
-<<<<<<< HEAD
 	"k8s.io/apimachinery/pkg/util/yaml"
 	_ "k8s.io/client-go/plugin/pkg/client/auth"
-
 	"helm.sh/helm/v3/pkg/chartutil"
 	corev1 "k8s.io/api/core/v1"
 	metav1 "k8s.io/apimachinery/pkg/apis/meta/v1"
-=======
-	"helm.sh/helm/v3/pkg/chartutil"
-	_ "k8s.io/client-go/plugin/pkg/client/auth"
-
->>>>>>> fa67168b
 	"k8s.io/apimachinery/pkg/apis/meta/v1/unstructured"
 	ctrlruntime "k8s.io/apimachinery/pkg/runtime"
 	utilruntime "k8s.io/apimachinery/pkg/util/runtime"
@@ -122,19 +112,12 @@
 		os.Exit(1)
 	}
 
-<<<<<<< HEAD
 	// generate webserver secret
 	generateAppSecret()
 
 	// instantiate translator to populate defaults for OpenShift
 	overridesYaml := defaultTranslator{}
 
-=======
-	// TODO: create webserver secret
-
-	// instantiate translator to populate defaults for OpenShift
-	overridesYaml := defaultTranslator{}
->>>>>>> fa67168b
 	for _, w := range ws {
 		// Register controller with the factory
 		reconcilePeriod := defaultReconcilePeriod
@@ -196,7 +179,6 @@
 	}
 	chartValues := AirFlowOverrides.Object["spec"].(map[string]interface{})
 	return chartValues, err
-<<<<<<< HEAD
 }
 
 func generateAppSecret() {
@@ -223,6 +205,4 @@
 	}
 	setupLog.Info("Creating webserver secret in namespace airflow-helm")
 	namespacedClient.Create(context.Background(), secret)
-=======
->>>>>>> fa67168b
 }